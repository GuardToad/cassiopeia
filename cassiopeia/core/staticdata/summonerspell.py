--- conflicted
+++ resolved
@@ -8,11 +8,7 @@
 from ...configuration import settings
 from ...data import Resource, Region, Platform, GameMode
 from ..common import DataObject, CassiopeiaObject, CassiopeiaGhost
-<<<<<<< HEAD
 from .common import Image, ImageData
-=======
-from .common import ImageData, SpriteData, Image, Sprite
->>>>>>> f5a1e5a8
 from .version import VersionListData
 from ...dto.staticdata import summonerspell as dto
 
@@ -189,22 +185,22 @@
             kwargs["region"] = settings.default_region.value
         super().__init__(*args, **kwargs)
 
-    def __load_hook__(self, load_group, dto) -> None:
-        def find_matching_attribute(iterable, attrname, attrvalue):
-            for item in iterable:
-                if item.get(attrname, None) == attrvalue:
+    def __load_hook__(self, load_group, data) -> None:
+        def find_matching_attribute(datalist, attrname, attrvalue):
+            for item in datalist:
+                if getattr(item, attrname, None) == attrvalue:
                     return item
 
-        # The `dto` is a dict of summoner spell dto instances
+        # The `data` is a dict of summoner spell data instances
         if "name" in self._data[SummonerSpellData]._dto:
             find = "name", self.name
         elif "id" in self._data[SummonerSpellData]._dto:
             find = "id", self.id
         else:
             raise RuntimeError("Expected fields not present after loading.")
-        dto = find_matching_attribute(dto["data"].values(), *find)
-
-        super().__load_hook__(load_group, dto)
+        data = find_matching_attribute(data, *find)
+
+        super().__load_hook__(load_group, data)
 
     # What do we do about params like this that can exist in both data objects?
     # They will be set on both data objects always, so we can choose either one to return.
