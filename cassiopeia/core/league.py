--- conflicted
+++ resolved
@@ -1,8 +1,3 @@
-<<<<<<< HEAD
-=======
-import os
-import datetime
->>>>>>> 19f5cd80
 from typing import List
 
 from merakicommons.ghost import ghost_load_on
@@ -10,13 +5,8 @@
 from merakicommons.container import searchable
 
 from ..configuration import settings
-<<<<<<< HEAD
-from ..data import Region, Platform, Queue, Tier, Division
-=======
 from ..data import Region, Platform, Tier, Division, Queue
->>>>>>> 19f5cd80
 from .common import DataObject, CassiopeiaObject, CassiopeiaGhost
-from .summoner import Summoner
 from ..dto.league import LeagueListDto, LeagueItemDto, MiniSeriesDto
 from .summoner import Summoner
 
